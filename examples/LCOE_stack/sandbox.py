
from pathlib import Path
import numpy as np

import floris
import openmdao.api as om

from wisdem.optimization_drivers.nlopt_driver import NLoptDriver

import ard.utils
import ard.wind_query as wq
import ard.glue.prototype as glue
import ard.cost.wisdem_wrap as cost_wisdem


# create the wind query
wind_rose_wrg = floris.wind_data.WindRoseWRG("wrg_example.wrg")
wind_rose_wrg.set_wd_step(1.0)
wind_rose_wrg.set_wind_speeds(np.arange(0, 30, 0.5)[1:])
wind_rose = wind_rose_wrg.get_wind_rose_at_point(0.0, 0.0)
wind_query = wq.WindQuery.from_FLORIS_WindData(wind_rose)

# specify the configuration/specification files to use
<<<<<<< HEAD
filename_turbine_spec = Path("FLORIS_power_comp/data/turbine_spec_IEA-3p4-130-RWT.yaml")                # toolset generalized turbine specification

=======
filename_turbine_spec = os.path.abspath(
    os.path.join(
        "..",
        "data",
        "turbine_spec_IEA-3p4-130-RWT.yaml",
    )
)  # toolset generalized turbine specification
filename_turbine_FLORIS = os.path.abspath(
    os.path.join(
        "..",
        "data",
        "FLORIS_turbine_library",
        "IEA-3p4-130-RWT.yaml",
    )
)  # toolset generalized turbine specification
filename_floris_config = os.path.abspath(
    os.path.join(
        "..",
        "data",
        "FLORIS.yaml",
    )
)  # default FLORIS config for the project
>>>>>>> 717b0d4d
# create a FLORIS yaml to conform to the config/spec files above
data_turbine = ard.utils.create_FLORIS_yamlfile(filename_turbine_spec)

# set up the modeling options
modeling_options = {
    "farm": {
        "N_turbines": 25,
    },
    "turbine": data_turbine,
}

# create the OM problem
prob = glue.create_setup_OM_problem(
    modeling_options=modeling_options, wind_rose=wind_rose
)

if True:

    # setup the latent variables for LandBOSSE and FinanceSE
    cost_wisdem.LandBOSSE_setup_latents(prob, modeling_options)
    cost_wisdem.FinanceSE_setup_latents(prob, modeling_options)

    # set up the working/design variables
    prob.set_val("spacing_primary", 7.0)
    prob.set_val("spacing_secondary", 7.0)
    prob.set_val("angle_orientation", 0.0)
    prob.set_val("angle_skew", 0.0)

    # run the model
    prob.run_model()

else:

    # set up the working/design variables
    prob.model.add_design_var("spacing_primary", lower=1.0, upper=13.0)
    prob.model.add_design_var("spacing_secondary", lower=1.0, upper=13.0)
    prob.model.add_design_var("angle_orientation", lower=-90.0, upper=90.0)
    prob.model.add_design_var("angle_skew", lower=-90.0, upper=90.0)
    prob.model.add_objective("financese.lcoe")
    # prob.model.add_objective("landuse.area_tight")

    # setup an optimization
    if False:
        prob.driver = om.pyOptSparseDriver(optimizer="SLSQP")
    elif False:
        prob.driver = NLoptDriver(optimizer="LN_COBYLA")
        prob.driver.options["debug_print"] = ["desvars", "nl_cons", "ln_cons", "objs"]
    elif True:
        prob.driver = NLoptDriver(optimizer="LD_SLSQP")
        prob.driver.options["debug_print"] = ["desvars", "nl_cons", "ln_cons", "objs"]
    elif False:
        prob.driver = om.ScipyOptimizeDriver(optimizer="COBYLA")
        prob.driver.options["debug_print"] = ["desvars", "nl_cons", "ln_cons", "objs"]
    elif True:
        prob.driver = om.ScipyOptimizeDriver(optimizer="SLSQP")
        prob.driver.options["debug_print"] = ["desvars", "nl_cons", "ln_cons", "objs"]
    else:
        prob.driver = om.DifferentialEvolutionDriver()
        prob.driver.options["max_gen"] = 10  # DEBUG!!!!! short
        prob.driver.options["pop_size"] = 5  # DEBUG!!!!! short
        # prob.driver.options["Pc"] = 0.5
        # prob.driver.options["F"] = 0.5
        prob.driver.options["run_parallel"] = True
        prob.driver.options["debug_print"] = ["desvars", "nl_cons", "ln_cons", "objs"]
    # prob.driver.recording_options["includes"] = ["*"]
    prob.driver.recording_options["record_objectives"] = True
    prob.driver.recording_options["record_constraints"] = True
    prob.driver.recording_options["record_desvars"] = True
    # prob.driver.recording_options["record_inputs"] = True
    # prob.driver.recording_options["record_outputs"] = True
    prob.driver.recording_options["record_residuals"] = True

    prob.driver.add_recorder(om.SqliteRecorder("case.sql"))

    prob.setup()

    # setup the latent variables for LandBOSSE and FinanceSE
    cost_wisdem.LandBOSSE_setup_latents(prob, modeling_options)
    cost_wisdem.FinanceSE_setup_latents(prob, modeling_options)

    # set up the working/design variables
    prob.set_val("spacing_primary", 7.0)
    prob.set_val("spacing_secondary", 7.0)
    prob.set_val("angle_orientation", 0.0)
    prob.set_val("angle_skew", 0.0)

    # prob.run_model()  # DEBUG!!!!!
    # prob.check_partials(excludes=["layout2aep.aepFLORIS"])  # DEBUG!!!!!
    # prob.check_totals()  # DEBUG!!!!!

    prob.run_driver()


# get and print the AEP
AEP_val = float(prob.get_val("AEP_farm", units="GW*h")[0])
CapEx_val = float(prob.get_val("tcc.tcc", units="MUSD")[0])
BOS_val = float(prob.get_val("landbosse.total_capex", units="MUSD")[0])
OpEx_val = float(prob.get_val("opex.opex", units="MUSD/yr")[0])
LCOE_val = float(prob.get_val("financese.lcoe", units="USD/MW/h")[0])

print(f"AEP: {AEP_val:.2f} GWh")
print(f"ICC: ${CapEx_val+BOS_val:.2f}M")
print(f"\tCapEx: ${CapEx_val:.2f}M")
print(f"\tBOS: ${BOS_val:.2f}M")
print(f"OpEx/yr.: ${OpEx_val:.2f}M")
print(f"LCOE: ${LCOE_val:.2f}/MWh")<|MERGE_RESOLUTION|>--- conflicted
+++ resolved
@@ -21,33 +21,8 @@
 wind_query = wq.WindQuery.from_FLORIS_WindData(wind_rose)
 
 # specify the configuration/specification files to use
-<<<<<<< HEAD
-filename_turbine_spec = Path("FLORIS_power_comp/data/turbine_spec_IEA-3p4-130-RWT.yaml")                # toolset generalized turbine specification
+filename_turbine_spec = Path("../data/turbine_spec_IEA-3p4-130-RWT.yaml")                # toolset generalized turbine specification
 
-=======
-filename_turbine_spec = os.path.abspath(
-    os.path.join(
-        "..",
-        "data",
-        "turbine_spec_IEA-3p4-130-RWT.yaml",
-    )
-)  # toolset generalized turbine specification
-filename_turbine_FLORIS = os.path.abspath(
-    os.path.join(
-        "..",
-        "data",
-        "FLORIS_turbine_library",
-        "IEA-3p4-130-RWT.yaml",
-    )
-)  # toolset generalized turbine specification
-filename_floris_config = os.path.abspath(
-    os.path.join(
-        "..",
-        "data",
-        "FLORIS.yaml",
-    )
-)  # default FLORIS config for the project
->>>>>>> 717b0d4d
 # create a FLORIS yaml to conform to the config/spec files above
 data_turbine = ard.utils.create_FLORIS_yamlfile(filename_turbine_spec)
 
