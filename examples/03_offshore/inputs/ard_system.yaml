--- conflicted
+++ resolved
@@ -35,11 +35,7 @@
       type: group
       approx_totals:
         method: "fd"
-<<<<<<< HEAD
         step: 1.0E-3
-=======
-        step: 1.0e-3
->>>>>>> 6101f5b7
         form: "central"
         step_calc: "rel_avg"
       promotes: ["*"]
