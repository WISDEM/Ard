--- conflicted
+++ resolved
@@ -24,8 +24,6 @@
     N_turbines = len(x_turbines)
     N_substations = len(x_substations)
     modeling_options = {
-<<<<<<< HEAD
-=======
         "windIO_plant": {
             "wind_farm": {
                 "electrical_substations": [
@@ -38,7 +36,6 @@
                 ],
             },
         },
->>>>>>> 6bdb347a
         "layout": {
             "N_turbines": N_turbines,
             "N_substations": N_substations,
@@ -297,10 +294,6 @@
         modeling_options = copy.deepcopy(self.modeling_options)
         modeling_options["layout"]["N_turbines"] = 5
         modeling_options["layout"]["N_substations"] = 1
-<<<<<<< HEAD
-        modeling_options["layout"]["x_substations"] = [0.0]
-        modeling_options["layout"]["y_substations"] = [0.0]
-=======
         modeling_options["windIO_plant"]["wind_farm"]["electrical_substations"] = [
             {
                 "electrical_substation": {
@@ -309,7 +302,6 @@
             }
             for xv, yv in zip([0.0], [0.0])
         ]
->>>>>>> 6bdb347a
 
         # create the OpenMDAO model
         model = om.Group()
@@ -357,10 +349,6 @@
         modeling_options = copy.deepcopy(self.modeling_options)
         modeling_options["layout"]["N_turbines"] = 5
         modeling_options["layout"]["N_substations"] = 1
-<<<<<<< HEAD
-        modeling_options["layout"]["x_substations"] = [5.0]  # overridden by set_val
-        modeling_options["layout"]["y_substations"] = [5.0]  # overridden by set_val
-=======
         modeling_options["windIO_plant"]["wind_farm"]["electrical_substations"] = [
             {
                 "electrical_substation": {
@@ -369,7 +357,6 @@
             }
             for xv, yv in zip([5.0], [5.0])
         ]
->>>>>>> 6bdb347a
 
         # create the OpenMDAO model
         model = om.Group()
