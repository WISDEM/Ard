--- conflicted
+++ resolved
@@ -10,8 +10,6 @@
 
     def setup_method(self):
         self.modeling_options = {
-<<<<<<< HEAD
-=======
             "windIO_plant": {
                 "wind_farm": {
                     "electrical_substations": [
@@ -26,7 +24,6 @@
                     ],
                 },
             },
->>>>>>> 6bdb347a
             "layout": {
                 "N_turbines": 4,
                 "N_substations": 2,
@@ -51,12 +48,6 @@
 
         assert "modeling_options" in [k for k, _ in self.coll_temp.options.items()]
 
-<<<<<<< HEAD
-        assert "layout" in self.coll_temp.options["modeling_options"].keys()
-        assert "N_turbines" in self.coll_temp.options["modeling_options"]["layout"].keys()
-        assert (
-            "N_substations" in self.coll_temp.options["modeling_options"]["layout"].keys()
-=======
         assert "windIO_plant" in self.coll_temp.options["modeling_options"].keys()
         assert (
             "wind_farm"
@@ -68,7 +59,6 @@
         assert (
             "N_substations"
             in self.coll_temp.options["modeling_options"]["layout"].keys()
->>>>>>> 6bdb347a
         )
 
         # context manager to spike the warning since we aren't running the model yet
