--- conflicted
+++ resolved
@@ -14,10 +14,6 @@
         self.D_rotor = 130.0
 
         self.modeling_options = {
-<<<<<<< HEAD
-            "layout": {
-                "N_turbines": 25,
-=======
             "windIO_plant": {
                 "wind_farm": {
                     "turbine": {
@@ -27,7 +23,6 @@
             },
             "layout": {
                 "N_turbines": self.N_turbines,
->>>>>>> 6bdb347a
                 "spacing_primary": 0.0,  # reset in test_setup
                 "spacing_secondary": 0.0,  # reset in test_setup
                 "angle_orientation": 0.0,  # reset in test_setup
@@ -211,8 +206,6 @@
         self.D_rotor = 130.0
 
         self.modeling_options = {
-<<<<<<< HEAD
-=======
             "windIO_plant": {
                 "wind_farm": {
                     "turbine": {
@@ -220,7 +213,6 @@
                     },
                 },
             },
->>>>>>> 6bdb347a
             "layout": {
                 "N_turbines": self.N_turbines,
                 "spacing_primary": 0.0,  # reset in test_setup
