import pytest
import numpy as np
import ard.layout.spacing
import openmdao.api as om


@pytest.mark.usefixtures("subtests")
class TestTurbineSpacingFunctions:
    def setup_method(self):
        pass

    def test_calculate_turbine_spacing(self):

        x_turbines = np.array([0.0, 0.0, 10.0])
        y_turbines = np.array([0.0, 10.0, 0.0])

        test_result = ard.layout.spacing.calculate_turbine_spacing(
            x_turbines, y_turbines
        )

        assert np.allclose(test_result, np.array([10, 10, 14.1421356]))

    def test_calculate_turbine_spacing_jac(self, subtests):

        x_turbines = np.array([0.0, 0.0, 10.0])
        y_turbines = np.array([0.0, 10.0, 0.0])

        test_result = ard.layout.spacing.calculate_turbine_spacing_jac(
            x_turbines, y_turbines
        )

        with subtests.test("derivatives of spacing wrt x turbine locations"):
            assert np.allclose(
                test_result[0],
                np.array(
                    [[0.0, 0.0, 0.0], [-1.0, 0.0, 1.0], [0.0, -0.70710678, 0.70710678]]
                ),
            )


@pytest.mark.usefixtures("subtests")
class TestTurbineSpacingComponent:
    def setup_method(self):
        xt_in = np.array([10, 30])
        yt_in = np.array([10, 10])

        self.N_turbines = 2

        modeling_options = {
<<<<<<< HEAD
            "layout": {"N_turbines": 2},
=======
            "layout": {
                "N_turbines": self.N_turbines,
            },
>>>>>>> 6bdb347a
            "platform": {
                "N_anchors": 4,
                "N_anchor_dimensions": 2,
                "min_mooring_line_length_m": 10000,
            },
        }

        prob = om.Problem(model=om.Group())
        prob.model.add_subsystem(
            "sc",
            ard.layout.spacing.TurbineSpacing(
                modeling_options=modeling_options,
            ),
            promotes=["*"],
        )

        prob.model.set_input_defaults("x_turbines", xt_in, units="km")
        prob.model.set_input_defaults("y_turbines", yt_in, units="km")
        prob.setup()
        prob.run_model()

        self.prob = prob

    def test_mooring_design_component_output(self):
        assert np.allclose(
            self.prob["turbine_spacing"],
            np.array([20.0]),
        )

    def test_mooring_design_component_output(self, subtests):
        totals = self.prob.compute_totals(
            of=["turbine_spacing"],
            wrt=["x_turbines", "y_turbines"],
        )

        totals_expected = {
            ("turbine_spacing", "x_turbines"): np.array([[-1.0, 1.0]]),
            ("turbine_spacing", "y_turbines"): np.array([[0.0, 0.0]]),
        }

        with subtests.test("spacing wrt x_turbines"):
            assert np.allclose(
                totals[("turbine_spacing", "x_turbines")],
                totals_expected[("turbine_spacing", "x_turbines")],
            )

        with subtests.test("spacing wrt y_turbines"):
            assert np.allclose(
                totals[("turbine_spacing", "y_turbines")],
                totals_expected[("turbine_spacing", "y_turbines")],
            )<|MERGE_RESOLUTION|>--- conflicted
+++ resolved
@@ -47,13 +47,9 @@
         self.N_turbines = 2
 
         modeling_options = {
-<<<<<<< HEAD
-            "layout": {"N_turbines": 2},
-=======
             "layout": {
                 "N_turbines": self.N_turbines,
             },
->>>>>>> 6bdb347a
             "platform": {
                 "N_anchors": 4,
                 "N_anchor_dimensions": 2,
