--- conflicted
+++ resolved
@@ -11,10 +11,7 @@
     def setup_method(self):
 
         self.modeling_options = {
-<<<<<<< HEAD
-=======
             "windIO_plant": {},
->>>>>>> 6bdb347a
             "layout": {
                 "N_turbines": 4,
             },
@@ -60,8 +57,6 @@
         self.N_turbines = 25
         self.D_rotor = 130.0
         self.modeling_options = {
-<<<<<<< HEAD
-=======
             "windIO_plant": {
                 "wind_farm": {
                     "turbine": {
@@ -69,7 +64,6 @@
                     },
                 },
             },
->>>>>>> 6bdb347a
             "layout": {
                 "N_turbines": self.N_turbines,
             },
