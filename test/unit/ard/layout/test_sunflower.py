--- conflicted
+++ resolved
@@ -19,17 +19,12 @@
         self.D_rotor = 130.0
 
         self.modeling_options = {
-<<<<<<< HEAD
-            "layout": {
-                "N_turbines": 25,
-=======
             "windIO_plant": {
                 "wind_farm": {
                     "turbine": {
                         "rotor_diameter": self.D_rotor,
                     },
                 },
->>>>>>> 6bdb347a
             },
             "layout": {
                 "N_turbines": self.N_turbines,
@@ -52,12 +47,6 @@
         assert "modeling_options" in [k for k, _ in self.sunflower.options.items()]
 
         assert "layout" in self.sunflower.options["modeling_options"].keys()
-<<<<<<< HEAD
-        assert "N_turbines" in self.sunflower.options["modeling_options"]["layout"].keys()
-
-        assert "turbine" in self.sunflower.options["modeling_options"].keys()
-=======
->>>>>>> 6bdb347a
         assert (
             "N_turbines" in self.sunflower.options["modeling_options"]["layout"].keys()
         )
