--- conflicted
+++ resolved
@@ -36,18 +36,6 @@
 
         # set modeling options
         modeling_options_single = {
-<<<<<<< HEAD
-            "layout": {
-                "N_turbines": self.N_turbines,
-                "boundary": {
-                    "type": "polygon",
-                    "vertices": [
-                        np.array(
-                            [[0.0, 0.0], [1000.0, 0.0], [1000.0, 1000.0], [0.0, 1000.0]]
-                        )
-                    ],
-                    "turbine_region_assignments": region_assignments_single,
-=======
             "windIO_plant": {
                 "name": "unit test dummy",
                 "site": {
@@ -65,7 +53,6 @@
                     "turbine": {
                         "rotor_diameter": self.D_rotor,
                     }
->>>>>>> 6bdb347a
                 },
             },
             "layout": {
@@ -104,18 +91,6 @@
 
         # set modeling options
         modeling_options_single = {
-<<<<<<< HEAD
-            "layout": {
-                "N_turbines": self.N_turbines,
-                "boundary": {
-                    "type": "polygon",
-                    "vertices": [
-                        np.array(
-                            [[0.0, 0.0], [1000.0, 0.0], [1000.0, 1000.0], [0.0, 1000.0]]
-                        )
-                    ],
-                    "turbine_region_assignments": region_assignments_single,
-=======
             "windIO_plant": {
                 "name": "unit test dummy",
                 "site": {
@@ -133,7 +108,6 @@
                     "turbine": {
                         "rotor_diameter": self.D_rotor,
                     },
->>>>>>> 6bdb347a
                 },
             },
             "layout": {
@@ -233,15 +207,6 @@
         region_assignments[0:3] = 0
 
         # set modeling options
-<<<<<<< HEAD
-        modeling_options = {
-            "layout": {
-                "N_turbines": self.N_turbines,
-                "boundary": {
-                    "type": "polygon",
-                    "vertices": boundary_vertices,
-                    "turbine_region_assignments": region_assignments,
-=======
         modeling_options_multi = {
             "windIO_plant": {
                 "name": "unit test dummy",
@@ -259,7 +224,6 @@
                             },
                         ]
                     },
->>>>>>> 6bdb347a
                 },
                 "wind_farm": {
                     "turbine": {
@@ -326,15 +290,6 @@
         region_assignments[0:3] = 0
 
         # set modeling options
-<<<<<<< HEAD
-        modeling_options = {
-            "layout": {
-                "N_turbines": self.N_turbines,
-                "boundary": {
-                    "type": "polygon",
-                    "vertices": boundary_vertices,
-                    "turbine_region_assignments": region_assignments,
-=======
         modeling_options_multi = {
             "windIO_plant": {
                 "name": "unit test dummy",
@@ -357,7 +312,6 @@
                     "turbine": {
                         "rotor_diameter": self.D_rotor,
                     }
->>>>>>> 6bdb347a
                 },
             },
             "layout": {
