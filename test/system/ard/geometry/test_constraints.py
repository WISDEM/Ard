--- conflicted
+++ resolved
@@ -32,23 +32,6 @@
         with open(path_turbine) as f_yaml:
             data_turbine_yaml = yaml.safe_load(f_yaml)
         self.modeling_options = {
-<<<<<<< HEAD
-            "layout": {
-                "N_turbines": self.N_turbines,
-                "boundary": {
-                    "type": "polygon",
-                    "vertices": [
-                        np.array(
-                            [
-                                [-2.0, -2.0],
-                                [2.0, -2.0],
-                                [2.0, 2.0],
-                                [-2.0, 2.0],
-                            ]
-                        )
-                    ],
-                    "turbine_region_assignments": region_assignments_single,
-=======
             "windIO_plant": {
                 "name": "system test special",
                 "site": {
@@ -64,7 +47,6 @@
                 },
                 "wind_farm": {
                     "turbine": data_turbine_yaml,
->>>>>>> 6bdb347a
                 },
             },
             "layout": {
