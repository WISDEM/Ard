--- conflicted
+++ resolved
@@ -1,8 +1,6 @@
 system: "onshore"
 
 modeling_options:
-<<<<<<< HEAD
-=======
   windIO_plant:
     site:
       energy_resource:
@@ -14,7 +12,6 @@
             coordinates:
               x: [100.0]
               y: [100.0]
->>>>>>> 6bdb347a
   layout:
     N_turbines: 25
     N_substations: 1
