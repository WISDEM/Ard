--- conflicted
+++ resolved
@@ -25,8 +25,6 @@
 
         # set up the modeling options
         modeling_options = {
-<<<<<<< HEAD
-=======
             "windIO_plant": {
                 # "site": {
                 #     "energy_resource": {
@@ -44,7 +42,6 @@
                     # ],
                 },
             },
->>>>>>> 6bdb347a
             "layout": {
                 "N_turbines": 25,
             },
@@ -81,13 +78,9 @@
         )
         expected_spacing = 1000.0 / (
             self.modeling_options["layout"]["N_turbines"]
-<<<<<<< HEAD
-            * self.modeling_options["turbine"]["geometry"]["diameter_rotor"]
-=======
             * self.modeling_options["windIO_plant"]["wind_farm"]["turbine"][
                 "rotor_diameter"
             ]
->>>>>>> 6bdb347a
         )
         assert primary_turbine_spacing == pytest.approx(expected_spacing, abs=1e-12)
 
@@ -99,13 +92,9 @@
         )
         expected_spacing = 1000.0 / (
             self.modeling_options["layout"]["N_turbines"]
-<<<<<<< HEAD
-            * self.modeling_options["turbine"]["geometry"]["diameter_rotor"]
-=======
             * self.modeling_options["windIO_plant"]["wind_farm"]["turbine"][
                 "rotor_diameter"
             ]
->>>>>>> 6bdb347a
         )
         assert secondary_turbine_spacing == pytest.approx(expected_spacing, abs=1e-12)
 
@@ -144,10 +133,6 @@
     #     ]["J_fwd"]
     #     expected_partial = 1.0 / (
     #         self.modeling_options["layout"]["N_turbines"]
-<<<<<<< HEAD
-    #         * self.modeling_options["turbine"]["geometry"]["diameter_rotor"]
-=======
     #         * self.options["modeling_options"]["windIO_plant"]["wind_farm"]["turbine"]["rotor_diameter"]
->>>>>>> 6bdb347a
     #     )
     #     assert total_length_cables_partials == pytest.approx(expected_partial, abs=1E-12)