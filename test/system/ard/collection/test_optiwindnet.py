from pathlib import Path
import pytest

# import platform


import numpy as np
import matplotlib.pyplot as plt

import floris
import openmdao.api as om

from wisdem.optimization_drivers.nlopt_driver import NLoptDriver

import ard
import ard.utils.test_utils
import ard.utils.io
import ard.wind_query as wq
import ard.layout.sunflower as sunflower
import ard.farm_aero.floris as farmaero_floris
import ard.collection.optiwindnet_wrap as inter


@pytest.mark.usefixtures("subtests")
class TestoptiwindnetLayout:

    def setup_method(self):

        filename_turbine = (
            Path(ard.__file__).parents[1]
            / "examples"
            / "data"
            / "windIO-plant_turbine_IEA-3.4MW-130m-RWT.yaml"
        )
        filename_windresource = (
            Path(ard.__file__).parents[1]
            / "examples"
            / "data"
            / "windIO-plant_wind-resource_wrg-example.yaml"
        )

        # set up the modeling options
        self.modeling_options = {
<<<<<<< HEAD
=======
            "windIO_plant": {
                "site": {
                    "energy_resource": {
                        "wind_resource": ard.utils.io.load_yaml(filename_windresource),
                    },
                },
                "wind_farm": {
                    "turbine": ard.utils.io.load_yaml(filename_turbine),
                    "electrical_substations": [
                        {
                            "electrical_substation": {
                                "coordinates": {"x": [0.0], "y": [0.0]},
                            },
                        },
                    ],
                },
            },
>>>>>>> 6bdb347a
            "layout": {
                "N_turbines": 25,
                "N_substations": 1,
                "x_turbines": np.zeros(25),
                "y_turbines": np.zeros(25),
            },
            "floris": {
                "peak_shaving_fraction": 0.4,
                "peak_shaving_TI_threshold": 0.0,
            },
            "offshore": False,
            "collection": {
                "max_turbines_per_string": 8,
                "model_options": dict(
                    topology="branched",
                    feeder_route="segmented",
                    feeder_limit="unlimited",
                ),
                "solver_name": "highs",
                "solver_options": dict(
                    time_limit=60,
                    mip_gap=0.005,  # TODO ???
                ),
            },
        }

        # create the OpenMDAO model
        self.model = om.Group()
        self.model.add_subsystem(  # layout component
            "layout",
            sunflower.SunflowerFarmLayout(modeling_options=self.modeling_options),
            promotes=["*"],
        )
        self.model.add_subsystem(  # landuse component
            "landuse",
            sunflower.SunflowerFarmLanduse(modeling_options=self.modeling_options),
            promotes_inputs=["*"],
        )
        self.model.add_subsystem(  # FLORIS AEP component
            "aepFLORIS",
            farmaero_floris.FLORISAEP(
                modeling_options=self.modeling_options,
                case_title="letsgo",
                data_path="",
            ),
            # promotes=["AEP_farm"],
            promotes=["x_turbines", "y_turbines", "AEP_farm"],
        )
        self.model.add_subsystem(
            "optiwindnet_coll",
            inter.OptiwindnetCollection(modeling_options=self.modeling_options),
            promotes=["x_turbines", "y_turbines"],
        )

        self.prob = om.Problem(self.model)
        self.prob.setup()

    def test_model(self, subtests):

        # set up the working/design variables
        self.prob.set_val("spacing_target", 7.0)
        self.prob.set_val("optiwindnet_coll.x_substations", [0.0])
        self.prob.set_val("optiwindnet_coll.y_substations", [0.0])

        # run the model
        self.prob.run_model()

        # approximated circle area should be close to the sunflower area
        area_circle = (
            np.pi
            / 4
            * np.ptp(self.prob.get_val("x_turbines", units="km"))
            * np.ptp(self.prob.get_val("y_turbines", units="km"))
        )

        with subtests.test("land use area"):
            assert np.isclose(
                self.prob.get_val("landuse.area_tight"), area_circle, rtol=0.1
            )

        # collect optiwindnet data to validate
        validation_data = {
            "terse_links": self.prob.get_val("optiwindnet_coll.terse_links"),
            "length_cables": self.prob.get_val("optiwindnet_coll.length_cables"),
            "load_cables": self.prob.get_val("optiwindnet_coll.load_cables"),
            "total_length_cables": self.prob.get_val(
                "optiwindnet_coll.total_length_cables"
            ),
            "max_load_cables": self.prob.get_val("optiwindnet_coll.max_load_cables"),
        }

        with subtests.test("pyrite validator"):
            ard.utils.test_utils.pyrite_validator(
                validation_data,
                Path(__file__).parent / "test_optiwindnet_pyrite.npz",
                rtol_val=5e-3,
                #  rewrite=True,  # uncomment to write new pyrite file
            )

        # os_name = platform.system()

        # if os_name == 'Linux':
        #     # Run Linux specific tests
        #     # validate data against pyrite file

        # elif os_name == 'Darwin':
        #     # Run macos specific tests
        #     # validate data against pyrite file
        #     with subtests.test("pyrite validator"):
        #         ard.test_utils.pyrite_validator(
        #             validation_data,
        #             Path(__file__).parent / "test_optiwindnet_pyrite_macos.npz",
        #             rtol_val=5e-3,
        #             # rewrite=True,  # uncomment to write new pyrite file
        #         )
        # elif os_name == "Windows":
        #     # Run Windows specific tests
        #     # validate data against pyrite file
        #     with subtests.test("pyrite validator"):
        #         ard.test_utils.pyrite_validator(
        #             validation_data,
        #             Path(__file__).parent / "test_optiwindnet_pyrite_macos.npz",
        #             rtol_val=5e-3,
        #             # rewrite=True,  # uncomment to write new pyrite file
        #         )
        # else:
        #     raise(ValueError("Invalid OS for pyrite validation test"))<|MERGE_RESOLUTION|>--- conflicted
+++ resolved
@@ -41,8 +41,6 @@
 
         # set up the modeling options
         self.modeling_options = {
-<<<<<<< HEAD
-=======
             "windIO_plant": {
                 "site": {
                     "energy_resource": {
@@ -60,7 +58,6 @@
                     ],
                 },
             },
->>>>>>> 6bdb347a
             "layout": {
                 "N_turbines": 25,
                 "N_substations": 1,
