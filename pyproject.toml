--- conflicted
+++ resolved
@@ -33,11 +33,7 @@
   # "Programming Language :: Python :: 3.13",
 ]
 dependencies = [
-<<<<<<< HEAD
-  "numpy<=2.3",
-=======
   "numpy<2.3",
->>>>>>> 35956535
   "floris>=4.3",
   "wisdem==3.18.1",
   "NLopt",
