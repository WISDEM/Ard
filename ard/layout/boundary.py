import numpy as np
import jax.numpy as jnp
import jax

jax.config.update("jax_enable_x64", True)
import ard.utils.geometry
import openmdao.api as om


class FarmBoundaryDistancePolygon(om.ExplicitComponent):
    """
    A class to return distances between turbines and a polygonal boundary, or
    sets of polygonal boundary regions.

    Options
    -------
    modeling_options : dict
        a modeling options dictionary
    windIO_plant : dict
        the dictionary representation of a loaded and validated windIO
        specification

    Inputs
    ------
    x_turbines : np.ndarray
        a 1D numpy array indicating the x-dimension locations of the turbines,
        with length `N_turbines` (mirrored w.r.t. `FarmAeroTemplate`)
    y_turbines : np.ndarray
        a 1D numpy array indicating the y-dimension locations of the turbines,
        with length `N_turbines` (mirrored w.r.t. `FarmAeroTemplate`)
    """

    def initialize(self):
        """Initialization of the OpenMDAO component."""
        self.options.declare("modeling_options")

    def setup(self):
        """Setup of the OpenMDAO component."""

        # load modeling options
        self.modeling_options = self.options["modeling_options"]
<<<<<<< HEAD
        self.N_turbines = int(self.modeling_options["layout"]["N_turbines"])
        self.boundary_vertices = self.modeling_options["layout"]["boundary"]["vertices"]
        self.boundary_regions = self.modeling_options["layout"]["boundary"][
            "turbine_region_assignments"
=======
        self.windIO = self.modeling_options["windIO_plant"]
        self.N_turbines = int(self.modeling_options["layout"]["N_turbines"])

        # load boundary vertices from windIO file
        if "boundaries" not in self.windIO["site"]:
            raise KeyError(
                "You have requested a boundary but no boundaries were found in the windIO file."
            )
        if "circle" in self.windIO["site"]["boundaries"]:
            raise NotImplementedError(
                "The circular boundaries from windIO have not been implemented here, yet."
            )
        if "polygons" not in self.windIO["site"]["boundaries"]:
            raise KeyError(
                "Currently only polygon boundaries from windIO have been implemented and none were found."
            )
        self.boundary_vertices = [
            np.array(
                [
                    polygon["x"],
                    polygon["y"],
                ]
            ).T
            for polygon in self.windIO["site"]["boundaries"]["polygons"]
>>>>>>> 6bdb347a
        ]
        self.boundary_regions = self.modeling_options.get("boundary", {}).get(
            "turbine_region_assignments",  # get the region assignments from modeling_options, if there
            np.zeros(self.N_turbines, dtype=int),  # default to zero for all turbines
        )

        # prep the jacobian
        self.distance_multi_point_to_multi_polygon_ray_casting_jac = jax.jacfwd(
            ard.utils.geometry.distance_multi_point_to_multi_polygon_ray_casting, [0, 1]
        )

        # set up inputs and outputs for mooring system
        self.add_input(
            "x_turbines", jnp.zeros((self.N_turbines,)), units="km"
        )  # x location of the mooring platform in km w.r.t. reference coordinates
        self.add_input(
            "y_turbines", jnp.zeros((self.N_turbines,)), units="km"
        )  # y location of the mooring platform in km w.r.t. reference coordinates

        self.add_output(
            "boundary_distances",
            jnp.zeros(self.N_turbines),
            units="km",
        )

    def setup_partials(self):
        """Derivative setup for the OpenMDAO component."""
        # the default (but not preferred!) derivatives are FDM
        self.declare_partials(
            "*",
            "*",
            method="exact",
            rows=np.arange(self.N_turbines),
            cols=np.arange(self.N_turbines),
        )

    def compute(self, inputs, outputs, discrete_inputs=None, discrete_outputs=None):
        """Computation for the OpenMDAO component."""

        # unpack the working variables
        x_turbines = inputs["x_turbines"]
        y_turbines = inputs["y_turbines"]

        boundary_distances = (
            ard.utils.geometry.distance_multi_point_to_multi_polygon_ray_casting(
                x_turbines,
                y_turbines,
                boundary_vertices=self.boundary_vertices,
                regions=self.boundary_regions,
            )
        )

        outputs["boundary_distances"] = boundary_distances

    def compute_partials(self, inputs, partials, discrete_inputs=None):

        # unpack the working variables
        x_turbines = inputs["x_turbines"]
        y_turbines = inputs["y_turbines"]

        jacobian = self.distance_multi_point_to_multi_polygon_ray_casting_jac(
            x_turbines, y_turbines, self.boundary_vertices, self.boundary_regions
        )

        partials["boundary_distances", "x_turbines"] = jacobian[0].diagonal()
        partials["boundary_distances", "y_turbines"] = jacobian[1].diagonal()<|MERGE_RESOLUTION|>--- conflicted
+++ resolved
@@ -39,12 +39,6 @@
 
         # load modeling options
         self.modeling_options = self.options["modeling_options"]
-<<<<<<< HEAD
-        self.N_turbines = int(self.modeling_options["layout"]["N_turbines"])
-        self.boundary_vertices = self.modeling_options["layout"]["boundary"]["vertices"]
-        self.boundary_regions = self.modeling_options["layout"]["boundary"][
-            "turbine_region_assignments"
-=======
         self.windIO = self.modeling_options["windIO_plant"]
         self.N_turbines = int(self.modeling_options["layout"]["N_turbines"])
 
@@ -69,7 +63,6 @@
                 ]
             ).T
             for polygon in self.windIO["site"]["boundaries"]["polygons"]
->>>>>>> 6bdb347a
         ]
         self.boundary_regions = self.modeling_options.get("boundary", {}).get(
             "turbine_region_assignments",  # get the region assignments from modeling_options, if there
